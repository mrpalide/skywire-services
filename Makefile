.DEFAULT_GOAL := help
.PHONY : check lint lint-extra install-linters dep test
.PHONY : build  clean install  format  build-race deploy
.PHONY : integration-build
.PHONY : integration-run-generic
.PHONY : e2e-build e2e-run e2e-test e2e-stop e2e-clean

SHELL := /usr/bin/env bash

VERSION := $(shell git describe --always)

RFC_3339 := "+%Y-%m-%dT%H:%M:%SZ"
DATE := $(shell date -u $(RFC_3339))
COMMIT := $(shell git rev-list -1 HEAD)

OPTS?=GO111MODULE=on
DOCKER_OPTS?=GO111MODULE=on GOOS=linux GOARCH=amd64# go options for compiling for docker container
DOCKER_NETWORK?=SKYWIRE
DOCKER_COMPOSE_FILE:=./docker/docker-compose.yml
DOCKER_REGISTRY:=skycoin
TEST_OPTS:=-tags no_ci -cover -timeout=5m
RACE_FLAG:=-race
GOARCH:=$(shell go env GOARCH)

ifneq (,$(findstring 64,$(GOARCH)))
    TEST_OPTS:=$(TEST_OPTS) $(RACE_FLAG)
endif

PROJECT_BASE := github.com/skycoin/skywire-services
SKYWIRE_UTILITIES_REPO := github.com/skycoin/skywire-utilities
BUILDINFO_PATH := $(SKYWIRE_UTILITIES_REPO)/pkg/buildinfo

BUILDINFO_VERSION := -X $(BUILDINFO_PATH).version=$(VERSION)
BUILDINFO_DATE := -X $(BUILDINFO_PATH).date=$(DATE)
BUILDINFO_COMMIT := -X $(BUILDINFO_PATH).commit=$(COMMIT)

BUILDINFO?=$(BUILDINFO_VERSION) $(BUILDINFO_DATE) $(BUILDINFO_COMMIT)

BUILD_OPTS?="-ldflags=$(BUILDINFO)"
BUILD_OPTS_DEPLOY?="-ldflags=$(BUILDINFO) -w -s"

export COMPOSE_FILE=${DOCKER_COMPOSE_FILE}
export REGISTRY=${DOCKER_REGISTRY}

## : ## _ [Prepare code]

dep: ## Sorts dependencies
#	GO111MODULE=on GOPRIVATE=github.com/skycoin/* go get -v github.com/skycoin/skywire@master
	GO111MODULE=on GOPRIVATE=github.com/skycoin/* go mod vendor -v
	yarn --cwd ./pkg/node-visualizer/web install

format: dep ## Formats the code. Must have goimports and goimports-reviser installed (use make install-linters).
	goimports -w -local github.com/skycoin/skywire-services ./pkg
	goimports -w -local github.com/skycoin/skywire-services ./cmd
	goimports -w -local github.com/skycoin/skywire-services ./internal
	find . -type f -name '*.go' -not -path "./vendor/*" -exec goimports-reviser -project-name ${PROJECT_BASE} {} \;

## : ## _ [Build, install, clean]

build: dep ## Build binaries
	${OPTS} go build ${BUILD_OPTS} -o ./bin/route-finder ./cmd/route-finder
	${OPTS} go build ${BUILD_OPTS} -o ./bin/setup-node ./cmd/setup-node
	${OPTS} go build ${BUILD_OPTS} -o ./bin/transport-discovery ./cmd/transport-discovery
	${OPTS} go build ${BUILD_OPTS} -o ./bin/address-resolver ./cmd/address-resolver
	${OPTS} go build ${BUILD_OPTS} -o ./bin/sw-env ./cmd/sw-env
	${OPTS} go build ${BUILD_OPTS} -o ./bin/keys-gen ./cmd/keys-gen
	${OPTS} go build ${BUILD_OPTS} -o ./bin/network-monitor ./cmd/network-monitor
	${OPTS} go build ${BUILD_OPTS} -o ./apps/vpn-client ./cmd/vpn-lite-client
	${OPTS} go build ${BUILD_OPTS} -o ./bin/transport-setup ./cmd/transport-setup
	${OPTS} go build ${BUILD_OPTS} -o ./bin/config-bootstrapper ./cmd/config-bootstrapper
	${OPTS} go build ${BUILD_OPTS} -o ./bin/liveness-checker ./cmd/liveness-checker
	${OPTS} go build ${BUILD_OPTS} -o ./bin/dmsg-monitor ./cmd/dmsg-monitor
	${OPTS} go build ${BUILD_OPTS} -o ./bin/tpd-monitor ./cmd/tpd-monitor
	${OPTS} go build ${BUILD_OPTS} -o ./bin/vpn-monitor ./cmd/vpn-monitor
	${OPTS} go build ${BUILD_OPTS} -o ./bin/public-visor-monitor ./cmd/public-visor-monitor
	# yarn --cwd ./pkg/node-visualizer/web build
	# rm -rf ./pkg/node-visualizer/api/build/static
	# mv ./pkg/node-visualizer/web/build/* ./pkg/node-visualizer/api/build
	# ${OPTS} go build ${BUILD_OPTS} -o ./bin/node-visualizer ./cmd/node-visualizer

build-deploy: ## Build for deployment Docker images
	${DOCKER_OPTS} go build ${BUILD_OPTS_DEPLOY} -mod=vendor -o ./release/address-resolver ./cmd/address-resolver
	${DOCKER_OPTS} go build ${BUILD_OPTS_DEPLOY} -mod=vendor -o ./release/route-finder ./cmd/route-finder
	${DOCKER_OPTS} go build ${BUILD_OPTS_DEPLOY} -mod=vendor -o ./release/setup-node ./cmd/setup-node
	${DOCKER_OPTS} go build ${BUILD_OPTS_DEPLOY} -mod=vendor -o ./release/transport-discovery ./cmd/transport-discovery
	${DOCKER_OPTS} go build ${BUILD_OPTS_DEPLOY} -mod=vendor -o ./release/network-monitor ./cmd/network-monitor
	${DOCKER_OPTS} go build ${BUILD_OPTS_DEPLOY} -mod=vendor -o ./release/vpn-client ./cmd/vpn-lite-client
	${DOCKER_OPTS} go build ${BUILD_OPTS_DEPLOY} -mod=vendor -o ./release/transport-setup ./cmd/transport-setup
	${DOCKER_OPTS} go build ${BUILD_OPTS_DEPLOY} -mod=vendor -o ./release/node-visualizer ./cmd/node-visualizer
	${DOCKER_OPTS} go build ${BUILD_OPTS_DEPLOY} -mod=vendor -o ./release/dmsg-monitor ./cmd/dmsg-monitor
	${DOCKER_OPTS} go build ${BUILD_OPTS_DEPLOY} -mod=vendor -o ./release/tpd-monitor ./cmd/tpd-monitor
	${DOCKER_OPTS} go build ${BUILD_OPTS_DEPLOY} -mod=vendor -o ./release/vpn-monitor ./cmd/vpn-monitor
	${DOCKER_OPTS} go build ${BUILD_OPTS_DEPLOY} -mod=vendor -o ./release/public-visor-monitor ./cmd/public-visor-monitor

build-race: dep ## Build binaries
	${OPTS} go build ${BUILD_OPTS} -race -o ./bin/route-finder ./cmd/route-finder
	${OPTS} go build ${BUILD_OPTS} -race -o ./bin/setup-node ./cmd/setup-node
	${OPTS} go build ${BUILD_OPTS} -race -o ./bin/transport-discovery ./cmd/transport-discovery
	${OPTS} go build ${BUILD_OPTS} -race -o ./bin/address-resolver ./cmd/address-resolver
	${OPTS} go build ${BUILD_OPTS} -race -o ./bin/sw-env ./cmd/sw-env
	${OPTS} go build ${BUILD_OPTS} -race -o ./bin/keys-gen ./cmd/keys-gen
	${OPTS} go build ${BUILD_OPTS} -race -o ./bin/network-monitor ./cmd/network-monitor
	${OPTS} go build ${BUILD_OPTS} -race -o ./bin/vpn-client ./cmd/vpn-lite-client
	${OPTS} go build ${BUILD_OPTS} -race -o ./bin/transport-setup ./cmd/transport-setup
	${OPTS} go build ${BUILD_OPTS} -race -o ./bin/node-visualizer ./cmd/node-visualizer
	${OPTS} go build ${BUILD_OPTS} -race -o ./bin/dmsg-monitor ./cmd/dmsg-monitor
	${OPTS} go build ${BUILD_OPTS} -race -o ./bin/tpd-monitor ./cmd/tpd-monitor
	${OPTS} go build ${BUILD_OPTS} -race -o ./bin/vpn-monitor ./cmd/vpn-monitor
	${OPTS} go build ${BUILD_OPTS} -race -o ./bin/public-visor-monitor ./cmd/public-visor-monitor

install: ## Install route-finder, transport-discovery, address-resolver, sw-env, keys-gen, network-monitor, node-visualizer
	${OPTS} go install ${BUILD_OPTS} \
		./cmd/route-finder \
		./cmd/transport-discovery \
		./cmd/address-resolver \
		./cmd/sw-env \
		./cmd/keys-gen \
		./cmd/network-monitor \
		./cmd/node-visualizer

clean: ## Clean compiled binaries
	rm -rf bin

## : ## _ [Test and lint]

install-linters: ## Install linters
	- VERSION=1.40.0 ./ci_scripts/install-golangci-lint.sh
	GOPRIVATE=github.com/skycoin/* go get -u github.com/FiloSottile/vendorcheck
	# For some reason this install method is not recommended, see https://github.com/golangci/golangci-lint#install
	# However, they suggest `curl ... | bash` which we should not do
	GOPRIVATE=github.com/skycoin/* go get -u github.com/golangci/golangci-lint/cmd/golangci-lint
	${OPTS} GOPRIVATE=github.com/skycoin/* go get -u github.com/incu6us/goimports-reviser

install-shellcheck: ## install shellcheck to current directory
	./ci_scripts/install-shellcheck.sh

lint: ## Run linters. Use make install-linters first.
	golangci-lint run -c .golangci.yml ./...
	go vet -all -mod=vendor ./...

lint-windows-appveyor: ## Run linters. Use make install-linters first.
	C:\Users\appveyor\go\bin\golangci-lint run -c .golangci.yml ./...
	# The govet version in golangci-lint is out of date and has spurious warnings, run it separately
	go vet -all -mod=vendor ./...

lint-extra: ## Run linters with extra checks.
	golangci-lint run --no-config --enable-all ./...
	go vet -all -mod=vendor ./...

lint-shell:
	find ./ci_scripts -type f -iname '*.sh' -print0 | xargs -0 -I {} bash -c "./shellcheck \"{}\""
	find ./docker -type f -iname '*.sh' -print0 | xargs -0 -I {} bash -c "./shellcheck -e SC2086 \"{}\""

test: ## Run tests for net
	-go clean -testcache
	go test ${TEST_OPTS} -mod=vendor ./internal/...
	go test ${TEST_OPTS} -mod=vendor ./pkg/...

check: lint test  lint-shell ## Run lint and test

## : ## _ [E2E tests suite]

e2e-build: set-forwarding ## E2E. Build dockers and containers for e2e-tests
	./docker/docker_build.sh e2e ${BUILD_OPTS_DEPLOY}

e2e-run: ## E2E. Start e2e environment
	bash -c "DOCKER_TAG=e2e docker-compose up -d"
	bash -c "DOCKER_TAG=e2e docker-compose ps"

e2e-logs:
	bash -c "docker-compose logs --tail=all --follow"

e2e-test: set-forwarding ## E2E. Run e2e-tests suite. Prepare e2e environment with `make e2e-build && make e2e-run`
	-go clean -testcache
	go test  -v -timeout=15m ./internal/integration

e2e-stop: reset-forwarding ## E2E. Stop e2e environment without destroying it. Restart with `make e2e-run`
	bash -c "DOCKER_TAG=e2e docker-compose -f ${COMPOSE_FILE} stop"
	bash -c "DOCKER_TAG=e2e docker-compose -f ${COMPOSE_FILE} ps"

e2e-clean: ## E2E. Stop e2e environment and clean everything. Restart only with `make e2e-build && make e2e-run`
	bash -c "DOCKER_TAG=e2e docker-compose -f ${COMPOSE_FILE} down"
	bash ./docker/docker_clean.sh e2e

e2e-help: ## E2E. Show env-vars and useful commands
	@echo -e "\nNow you can use docker-compose:\n"
	@echo -e "   docker-compose ps/top/logs"
	@echo -e "   docker-compose up/down/start/stop"
	@echo -e "\nConsult with:\n\n   docker-compose help\n"

docker-push-test:
<<<<<<< HEAD
	bash ./docker/docker_build.sh test ${BUILD_OPTS_DEPLOY} ${DOCKER_OPTS}
	bash ./docker/docker_push.sh test
=======
	bash ./docker/docker_build.sh test ${BUILD_OPTS_DEPLOY}
	# bash ./docker/docker_push.sh test
>>>>>>> ed25005f

docker-push:
	bash ./docker/docker_build.sh prod ${BUILD_OPTS_DEPLOY} ${DOCKER_OPTS}
	bash ./docker/docker_push.sh prod

set-forwarding:
	# following 2 lines are needed for SD to function. these can't be run from within the container and need to be run on the host machine
	if [ $(shell uname -s) == "Linux" ]; then \
		sudo bash -c 'echo 1 > /proc/sys/net/ipv4/ip_forward' && \
		sudo bash -c 'echo 1 > /proc/sys/net/ipv6/conf/all/forwarding'; \
	fi

reset-forwarding:
	# revert the changes
	if [ $(shell uname -s) == "Linux" ]; then \
		sudo bash -c 'echo 0 > /proc/sys/net/ipv4/ip_forward' && \
		sudo bash -c 'echo 0 > /proc/sys/net/ipv6/conf/all/forwarding'; \
	fi
## : ## _ [Interactive integration tests]

integration-env-build: set-forwarding #build
	./docker/docker_build.sh integration ${BUILD_OPTS_DEPLOY}
	bash -c "DOCKER_TAG=integration docker-compose up -d"

integration-env-start: set-forwarding #start
	bash -c "DOCKER_TAG=integration docker-compose up -d"

integration-env-stop: reset-forwarding #stop
	bash -c "DOCKER_TAG=integration docker-compose -f ${COMPOSE_FILE} stop"

integration-env-clean: #clean
	bash -c "DOCKER_TAG=integration docker-compose -f ${COMPOSE_FILE} down"
	bash ./docker/docker_clean.sh integration

mod-comm: ## Comments the 'replace' rule in go.mod
	./ci_scripts/go_mod_replace.sh comment go.mod

mod-uncomm: ## Uncomments the 'replace' rule in go.mod
	./ci_scripts/go_mod_replace.sh uncomment go.mod

vendor-integration-check: ## Check compatibility of master@skywire-services with last vendored packages
	./ci_scripts/vendor-integration-check.sh

## : ## _ [Other]

run-syslog: ## Run syslog-ng in docker. Logs are mounted under /tmp/syslog
	-mkdir -p /tmp/syslog
	-docker container rm syslog-ng -f
	docker run -d -p 514:514/udp  -v /tmp/syslog:/var/log  --name syslog-ng balabit/syslog-ng:latest

help:
	@grep -E '^[a-zA-Z0-9_-]+:.*?## .*$$|^##.*$$' $(MAKEFILE_LIST) | awk 'BEGIN {FS = ":.*?## "}; {printf "\033[36m%-30s\033[0m %s\n", $$1, $$2}'<|MERGE_RESOLUTION|>--- conflicted
+++ resolved
@@ -189,13 +189,8 @@
 	@echo -e "\nConsult with:\n\n   docker-compose help\n"
 
 docker-push-test:
-<<<<<<< HEAD
 	bash ./docker/docker_build.sh test ${BUILD_OPTS_DEPLOY} ${DOCKER_OPTS}
 	bash ./docker/docker_push.sh test
-=======
-	bash ./docker/docker_build.sh test ${BUILD_OPTS_DEPLOY}
-	# bash ./docker/docker_push.sh test
->>>>>>> ed25005f
 
 docker-push:
 	bash ./docker/docker_build.sh prod ${BUILD_OPTS_DEPLOY} ${DOCKER_OPTS}
