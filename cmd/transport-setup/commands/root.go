// Package commands cmd/transport-setup/commands/root.go
package commands

import (
	"fmt"
	"log"
	"net/http"
	"time"

	cc "github.com/ivanpirog/coloredcobra"
	"github.com/skycoin/skywire-utilities/pkg/buildinfo"
	"github.com/skycoin/skywire-utilities/pkg/logging"
	"github.com/spf13/cobra"

	"github.com/skycoin/skywire-services/pkg/transport-setup/api"
	"github.com/skycoin/skywire-services/pkg/transport-setup/config"
)

var (
	logLvl     string
	configFile string
)

func init() {
<<<<<<< HEAD
	RootCmd.Flags().StringVarP(&configFile, "config", "c", "", "path to config file\033[0m")
	err := RootCmd.MarkFlagRequired("config")
=======
	rootCmd.Flags().StringVarP(&configFile, "config", "c", "", "path to config file\033[0m")
	rootCmd.Flags().StringVarP(&logLvl, "loglvl", "l", "info", "set log level one of: info, error, warn, debug, trace, panic")
	err := rootCmd.MarkFlagRequired("config")
>>>>>>> ed25005f
	if err != nil {
		log.Fatal("config flag is not specified")
	}
	var helpflag bool
	RootCmd.SetUsageTemplate(help)
	RootCmd.PersistentFlags().BoolVarP(&helpflag, "help", "h", false, "help for transport-setup")
	RootCmd.SetHelpCommand(&cobra.Command{Hidden: true})
	RootCmd.PersistentFlags().MarkHidden("help") //nolint
}

// RootCmd contains the root command
var RootCmd = &cobra.Command{
	Use:   "tps [config.json]",
	Short: "Transport setup server for skywire",
	Long: `
	┌┬┐┬─┐┌─┐┌┐┌┌─┐┌─┐┌─┐┬─┐┌┬┐  ┌─┐┌─┐┌┬┐┬ ┬┌─┐
	 │ ├┬┘├─┤│││└─┐├─┘│ │├┬┘ │───└─┐├┤  │ │ │├─┘
	 ┴ ┴└─┴ ┴┘└┘└─┘┴  └─┘┴└─ ┴   └─┘└─┘ ┴ └─┘┴  `,
	SilenceErrors:         true,
	SilenceUsage:          true,
	DisableSuggestions:    true,
	DisableFlagsInUseLine: true,
	Version:               buildinfo.Version(),
	Run: func(_ *cobra.Command, args []string) {
		const loggerTag = "transport_setup"
		log := logging.MustGetLogger(loggerTag)
		lvl, err := logging.LevelFromString(logLvl)
		if err != nil {
			log.Fatal("Invalid loglvl detected")
		}
		logging.SetLevel(lvl)

		conf := config.MustReadConfig(configFile, log)
		api := api.New(log, conf)
		srv := &http.Server{
			Addr:              fmt.Sprintf(":%d", conf.Port),
			ReadHeaderTimeout: 2 * time.Second,
			IdleTimeout:       30 * time.Second,
			Handler:           api,
		}
		if err := srv.ListenAndServe(); err != nil {
			log.Errorf("ListenAndServe: %v", err)
		}
	},
}

// Execute executes root CLI command.
func Execute() {
	cc.Init(&cc.Config{
		RootCmd:       RootCmd,
		Headings:      cc.HiBlue + cc.Bold, //+ cc.Underline,
		Commands:      cc.HiBlue + cc.Bold,
		CmdShortDescr: cc.HiBlue,
		Example:       cc.HiBlue + cc.Italic,
		ExecName:      cc.HiBlue + cc.Bold,
		Flags:         cc.HiBlue + cc.Bold,
		//FlagsDataType: cc.HiBlue,
		FlagsDescr:      cc.HiBlue,
		NoExtraNewlines: true,
		NoBottomNewline: true,
	})
	if err := RootCmd.Execute(); err != nil {
		log.Fatal("Failed to execute command: ", err)
	}
}

const help = "Usage:\r\n" +
	"  {{.UseLine}}{{if .HasAvailableSubCommands}}{{end}} {{if gt (len .Aliases) 0}}\r\n\r\n" +
	"{{.NameAndAliases}}{{end}}{{if .HasAvailableSubCommands}}\r\n\r\n" +
	"Available Commands:{{range .Commands}}{{if (or .IsAvailableCommand)}}\r\n  " +
	"{{rpad .Name .NamePadding }} {{.Short}}{{end}}{{end}}{{end}}{{if .HasAvailableLocalFlags}}\r\n\r\n" +
	"Flags:\r\n" +
	"{{.LocalFlags.FlagUsages | trimTrailingWhitespaces}}{{end}}{{if .HasAvailableInheritedFlags}}\r\n\r\n" +
	"Global Flags:\r\n" +
	"{{.InheritedFlags.FlagUsages | trimTrailingWhitespaces}}{{end}}\r\n\r\n"<|MERGE_RESOLUTION|>--- conflicted
+++ resolved
@@ -22,14 +22,9 @@
 )
 
 func init() {
-<<<<<<< HEAD
 	RootCmd.Flags().StringVarP(&configFile, "config", "c", "", "path to config file\033[0m")
+	RootCmd.Flags().StringVarP(&logLvl, "loglvl", "l", "info", "set log level one of: info, error, warn, debug, trace, panic")
 	err := RootCmd.MarkFlagRequired("config")
-=======
-	rootCmd.Flags().StringVarP(&configFile, "config", "c", "", "path to config file\033[0m")
-	rootCmd.Flags().StringVarP(&logLvl, "loglvl", "l", "info", "set log level one of: info, error, warn, debug, trace, panic")
-	err := rootCmd.MarkFlagRequired("config")
->>>>>>> ed25005f
 	if err != nil {
 		log.Fatal("config flag is not specified")
 	}
