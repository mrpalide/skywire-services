--- conflicted
+++ resolved
@@ -112,13 +112,8 @@
 // Execute executes root CLI command.
 func Execute() {
 	cc.Init(&cc.Config{
-<<<<<<< HEAD
 		RootCmd:       RootCmd,
-		Headings:      cc.HiBlue + cc.Bold, //+ cc.Underline,
-=======
-		RootCmd:       rootCmd,
 		Headings:      cc.HiBlue + cc.Bold,
->>>>>>> ed25005f
 		Commands:      cc.HiBlue + cc.Bold,
 		CmdShortDescr: cc.HiBlue,
 		Example:       cc.HiBlue + cc.Italic,
